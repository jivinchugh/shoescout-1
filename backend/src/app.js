--- conflicted
+++ resolved
@@ -393,13 +393,10 @@
 
         if (skuRes.data) {
           const resellData = normalizeResellData(skuRes.data);
-<<<<<<< HEAD
           basicResults[0] = {...basicResults[0], ...resellData};
           
           // Add debug information to the response
-=======
           basicResults[0] = { ...basicResults[0], ...resellData };
->>>>>>> 5bfed8fa
         }
       } catch (err) {
         logger.debug(`Resell data fetch failed for ${shoes[0].sku}: ${err.message}`);
@@ -610,7 +607,6 @@
   });
 });
 
-<<<<<<< HEAD
 // Debug endpoint to test API response structure
 app.get('/debug-api/:query', async (req, res) => {
   const query = req.params.query;
@@ -678,14 +674,12 @@
         if (!favorites || favorites.length === 0) {
           return res.status(200).json({ recommendations: [], message: 'No preferences or favorites found for user.' });
         }
-=======
 // Recommendation endpoint: suggest shoes based on user's preferences or favorite brands
 protectedRouter.get('/recommendations', async (req, res) => {
   try {
     // Get user's preferences first
     const user = await getUser(req.auth0Id);
     let brandsToUse = [];
->>>>>>> 5bfed8fa
 
     if (user?.preferences && user.preferences.length > 0) {
       // Use user-selected preferences if available
